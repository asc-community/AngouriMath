--- conflicted
+++ resolved
@@ -10,59 +10,7 @@
 // Entity expr = "alpha_beta";
 // Console.WriteLine(Unsafe.SizeOf<GCHandle>());
 
-<<<<<<< HEAD
-Entity expr = "cos(theta / 2) ^ 2 + (e^(-i phi) * e^(i phi)) sin(theta / 2)^2";
-Console.WriteLine(expr.Latexise());
-=======
+
 // Console.WriteLine("[ [ 1, 2 ] ; [ 3, 4 ] ]".ToEntity());
 var Fn = "[ 1, 0 ]T * ([ [ 1, 1 ], [ 1, 0 ] ] ^ n * [ 1, 0 ])".ToEntity();
-Console.WriteLine(Fn.Substitute("n", 1_000_000).EvalNumerical().ToString().Length);
-
-// Console.WriteLine(Det(H - "x" * I_3).Simplify());
-/*
-Console.WriteLine(H);
-Console.WriteLine(H * q);
-Console.WriteLine(q.T * q);
-Console.WriteLine(q * q.T);
-Console.WriteLine(H.Pow(31).Simplify());
-
-// Console.WriteLine(MathS.Series.TaylorExpansion("e^x", "x", "x", "0", 10));
-
-var m1 = Matrices.Matrix(new Entity[,]
-    {
-        { 1, 3 },
-        { 3, 4 }
-    });
-
-var m2 = Matrices.Matrix(new Entity[,]
-    {
-        { 1, 2 },
-        { 3, "x ^ 3" }
-    });
-Console.WriteLine(m1 / m2);*/
-
-
-// there exists x | f(x)
-// <=>
-// not ({ } = { x | f(x) })
-
-// for all x | f(x)
-// <=>
-// { } = { x | not f(x) }
-
-/*
- lim = L <=> for all eps (
-                 eps > 0 implies 
-                     there exists delta (
-                        for all x (
-                            |x - a| < delta
-                                implies
-                            |f(x) - L| < eps
-                        )
-                     )
-*/
-
-// for all eps > 0
-// <=>
-// { } = { y | not (y > 0) }
->>>>>>> 498aa772
+Console.WriteLine(Fn.Substitute("n", 1_000_000).EvalNumerical().ToString().Length);