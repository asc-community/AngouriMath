--- conflicted
+++ resolved
@@ -1,14 +1,4 @@
 ﻿global using dsd = AngouriMath.Entity;
 
-<<<<<<< HEAD
 var a = "x + 2";
-System.Console.WriteLine(a.GetType());
-=======
-Entity e = "x^2 + 3 = 0";
-
-var solutions = e.Solve("x");
-foreach(var solution in solutions.DirectChildren)
-{
-    Console.WriteLine(solution);
-}
->>>>>>> 9b4d2bd5
+System.Console.WriteLine(a.GetType());