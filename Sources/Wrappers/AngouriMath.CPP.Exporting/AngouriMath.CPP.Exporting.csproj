﻿<Project Sdk="Microsoft.NET.Sdk">

  <PropertyGroup>
    <TargetFramework>net10.0</TargetFramework>
    <TreatWarningsAsErrors>true</TreatWarningsAsErrors>
    <WarningsAsErrors />
    <EnforceCodeStyleInBuild>true</EnforceCodeStyleInBuild>
    <AllowUnsafeBlocks>true</AllowUnsafeBlocks>
    <PublishAot>true</PublishAot>
    <EnableUnsafeBinaryFormatterSerialization>false</EnableUnsafeBinaryFormatterSerialization>
  </PropertyGroup>

  <Target Name="Copy for Windows" Condition="$([MSBuild]::IsOSPlatform('Windows'))" AfterTargets="Publish">
    <Exec Command="&#xD;&#xA;          mkdir ..\AngouriMath.CPP.Importing\out-x64&#xD;&#xA;          &#xD;&#xA;&#xD;&#xA;          xcopy $(PublishDir) ..\AngouriMath.CPP.Importing\out-x64 /H /Y" />
  </Target>

  <Target Name="Copy for Linux" Condition="$([MSBuild]::IsOSPlatform('Linux'))" AfterTargets="Publish">
<<<<<<< HEAD
    <Exec Command="cp -a $(PublishDir)/. ../AngouriMath.CPP.Importing/out-x64/" />
  </Target>

  <Target Name="Copy for OS X" Condition="$([MSBuild]::IsOSPlatform('OSX'))" AfterTargets="Publish">
    <Exec Command="cp -r $(PublishDir)* ../AngouriMath.CPP.Importing/out-x64/" />
=======
    <Exec Command="cp -R $(PublishDir) ../AngouriMath.CPP.Importing/out-x64/" />
  </Target>

  <Target Name="Copy for OS X" Condition="$([MSBuild]::IsOSPlatform('OSX'))" AfterTargets="Publish">
    <Exec Command="cp -r $(PublishDir) ../AngouriMath.CPP.Importing/out-x64/" />
>>>>>>> b0939418
  </Target>

  <ItemGroup>
    <PackageReference Include="IsExternalInit" Version="1.0.0" PrivateAssets="all" />
    <PackageReference Include="Microsoft.DotNet.ILCompiler" Version="10.0.1" />
    <PackageReference Include="AngouriMath" Version="1.4.0-preview.2" />
  </ItemGroup>


</Project><|MERGE_RESOLUTION|>--- conflicted
+++ resolved
@@ -15,19 +15,11 @@
   </Target>
 
   <Target Name="Copy for Linux" Condition="$([MSBuild]::IsOSPlatform('Linux'))" AfterTargets="Publish">
-<<<<<<< HEAD
-    <Exec Command="cp -a $(PublishDir)/. ../AngouriMath.CPP.Importing/out-x64/" />
-  </Target>
-
-  <Target Name="Copy for OS X" Condition="$([MSBuild]::IsOSPlatform('OSX'))" AfterTargets="Publish">
-    <Exec Command="cp -r $(PublishDir)* ../AngouriMath.CPP.Importing/out-x64/" />
-=======
     <Exec Command="cp -R $(PublishDir) ../AngouriMath.CPP.Importing/out-x64/" />
   </Target>
 
   <Target Name="Copy for OS X" Condition="$([MSBuild]::IsOSPlatform('OSX'))" AfterTargets="Publish">
     <Exec Command="cp -r $(PublishDir) ../AngouriMath.CPP.Importing/out-x64/" />
->>>>>>> b0939418
   </Target>
 
   <ItemGroup>
