--- conflicted
+++ resolved
@@ -28,13 +28,8 @@
         /// consistency's sake, consider the call of this property
         /// as free as the addressing of a field.
         /// </summary>
-<<<<<<< HEAD
-        public Entity InnerSimplified => innerSimplified.GetValue(@this => @this.InnerSimplifyWithCheck(), this);
+        public Entity InnerSimplified => innerSimplified.GetValue(static @this => @this.InnerSimplifyWithCheck(), this);
         private FieldCacheA<Entity> innerSimplified;
-=======
-        public Entity InnerSimplified => innerSimplified.GetValue(static @this => @this.InnerSimplifyWithCheck(), this);
-        private FieldCache<Entity> innerSimplified;
->>>>>>> c5180101
 
 
         private Entity InnerActionWithCheck(IEnumerable<Entity> directChildren, Entity innerSimplifiedOrEvaled, bool returnThisIfNaN)
@@ -126,13 +121,8 @@
         /// consistency's sake, consider the call of this property
         /// as free as the addressing of a field.
         /// </summary>
-<<<<<<< HEAD
-        public Entity Evaled => evaled.GetValue(@this => @this.InnerEvalWithCheck(), this);
+        public Entity Evaled => evaled.GetValue(static @this => @this.InnerEvalWithCheck(), this);
         private FieldCacheA<Entity> evaled;
-=======
-        public Entity Evaled => evaled.GetValue(static @this => @this.InnerEvalWithCheck(), this);
-        private FieldCache<Entity> evaled;
->>>>>>> c5180101
 
         /// <summary>
         /// Determines whether a given element can be unambiguously used as a number or boolean
