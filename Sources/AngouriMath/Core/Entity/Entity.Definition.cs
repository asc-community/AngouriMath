--- conflicted
+++ resolved
@@ -89,13 +89,8 @@
         /// <summary>
         /// Represents all direct children of a node
         /// </summary>
-<<<<<<< HEAD
-        public IReadOnlyList<Entity> DirectChildren => directChildren.GetValue(@this => @this.InitDirectChildren(), this);
+        public IReadOnlyList<Entity> DirectChildren => directChildren.GetValue(static @this => @this.InitDirectChildren(), this);
         private FieldCacheA<IReadOnlyList<Entity>> directChildren;
-=======
-        public IReadOnlyList<Entity> DirectChildren => directChildren.GetValue(static @this => @this.InitDirectChildren(), this);
-        private FieldCache<IReadOnlyList<Entity>> directChildren;
->>>>>>> c5180101
 
         /// <remarks>A depth-first enumeration is required by
         /// <see cref="AngouriMath.Functions.TreeAnalyzer.GetMinimumSubtree"/></remarks>
@@ -112,13 +107,8 @@
         /// a + b / 2 ^ 3, a, b / 2 ^ 3, b, 2 ^ 3, 2, 3
         /// </code>
         /// </example>
-<<<<<<< HEAD
-        public IEnumerable<Entity> Nodes => nodes.GetValue(@this => @this.DirectChildren.SelectMany(c => c.Nodes).Prepend(@this), this);
+        public IEnumerable<Entity> Nodes => nodes.GetValue(static @this => @this.DirectChildren.SelectMany(c => c.Nodes).Prepend(@this), this);
         private FieldCacheA<IEnumerable<Entity>> nodes;
-=======
-        public IEnumerable<Entity> Nodes => nodes.GetValue(static @this => @this.DirectChildren.SelectMany(c => c.Nodes).Prepend(@this), this);
-        private FieldCache<IEnumerable<Entity>> nodes;
->>>>>>> c5180101
 
         /// <summary>
         /// Applies the given function to every node starting from the leaves
@@ -174,26 +164,17 @@
         /// Whether both parts of the complex number are finite
         /// meaning that it could be safely used for calculations
         /// </value>
-<<<<<<< HEAD
-        public bool IsFinite => isFinite.GetValue(@this => @this.ThisIsFinite && @this.DirectChildren.All(x => x.IsFinite), this);
+        public bool IsFinite => isFinite.GetValue(static @this => @this.ThisIsFinite && @this.DirectChildren.All(x => x.IsFinite), this);
         private FieldCacheA<bool> isFinite;
-=======
-        public bool IsFinite => isFinite.GetValue(static @this => @this.ThisIsFinite && @this.DirectChildren.All(x => x.IsFinite), this);
-        private FieldCache<bool> isFinite;
->>>>>>> c5180101
+
         /// <summary>
         /// Not NaN and not infinity
         /// </summary>
         protected virtual bool ThisIsFinite => true;       
 
         /// <value>Number of nodes in tree</value>
-<<<<<<< HEAD
-        public int Complexity => complexity.GetValue(@this => 1 + @this.DirectChildren.Sum(x => x.Complexity), this);
+        public int Complexity => complexity.GetValue(static @this => 1 + @this.DirectChildren.Sum(x => x.Complexity), this);
         private FieldCacheA<int> complexity;
-=======
-        public int Complexity => complexity.GetValue(static @this => 1 + @this.DirectChildren.Sum(x => x.Complexity), this);
-        private FieldCache<int> complexity;
->>>>>>> c5180101
 
         /// <summary>
         /// Set of unique variables, for example 
@@ -203,13 +184,8 @@
         /// Set of unique variables excluding mathematical constants
         /// such as <see cref="MathS.pi"/> and <see cref="MathS.e"/>
         /// </returns>
-<<<<<<< HEAD
-        public IEnumerable<Variable> Vars => vars.GetValue(@this => @this.VarsAndConsts.Where(x => !x.IsConstant), this);
+        public IEnumerable<Variable> Vars => vars.GetValue(static @this => @this.VarsAndConsts.Where(x => !x.IsConstant), this);
         private FieldCacheA<IEnumerable<Variable>> vars;
-=======
-        public IEnumerable<Variable> Vars => vars.GetValue(static @this => @this.VarsAndConsts.Where(x => !x.IsConstant), this);
-        private FieldCache<IEnumerable<Variable>> vars;
->>>>>>> c5180101
 
         /// <summary>
         /// Set of unique variables, for example 
@@ -220,13 +196,8 @@
         /// such as <see cref="MathS.pi"/> and <see cref="MathS.e"/>
         /// </returns>
         public IReadOnlyCollection<Variable> VarsAndConsts => varsAndConsts.GetValue(
-<<<<<<< HEAD
-            @this => new HashSet<Variable>(@this is Variable v ? new[] { v } : @this.DirectChildren.SelectMany(x => x.VarsAndConsts)), this);
+            static @this => new HashSet<Variable>(@this is Variable v ? new[] { v } : @this.DirectChildren.SelectMany(x => x.VarsAndConsts)), this);
         private FieldCacheA<IReadOnlyCollection<Variable>> varsAndConsts;
-=======
-            static @this => new HashSet<Variable>(@this is Variable v ? new[] { v } : @this.DirectChildren.SelectMany(x => x.VarsAndConsts)), this);
-        private FieldCache<IReadOnlyCollection<Variable>> varsAndConsts;
->>>>>>> c5180101
 
         /// <summary>Checks if <paramref name="x"/> is a subnode inside this <see cref="Entity"/> tree.
         /// Optimized for <see cref="Variable"/>.</summary>
