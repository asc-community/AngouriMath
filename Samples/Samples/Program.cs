--- conflicted
+++ resolved
@@ -132,17 +132,10 @@
 
         static void Main(string[] _)
         {
-<<<<<<< HEAD
-            Entity eq = "2x2 + 4x + 2";
-            Console.WriteLine(eq.Solve("x"));
-            Entity expr = "(1 - x) / (1 + x) * (x2 - 1)";
-            Console.WriteLine(expr.Simplify());
-=======
             Entity expr = "(x - goose) (x - 2) (x - 3)";
             expr = expr.Expand();
             Console.WriteLine(expr.Simplify());
             Console.WriteLine(expr.Solve("x"));
->>>>>>> 1e879a75
         }
     }
 #pragma warning restore IDE0051
