--- conflicted
+++ resolved
@@ -38,15 +38,9 @@
 //    WriteLine(((Tensor)mat.Substitute("x", $"{i} / 3")).Determinant());
 //MathS.Settings.MaxExpansionTermCount.Global(10000);
 
-//WriteLine(MathS.TryPolynomial(mat.Determinant().Expand(14), "x", out var res) ? res : null);
+//WriteLine(MathS.TryPolynomial(mat.Det
 
-<<<<<<< HEAD
-MathS.Settings.DecimalPrecisionContext.Global(new(100, ERounding.HalfUp, -100, 1000, false));
-
-WriteLine(MathS.Var("θ"));
-=======
 WriteLine("phi(2^x) / 2^x".Simplify());
->>>>>>> 6134338d
 
 //WriteLine("(log(e, x) * (log(e, x) + 1) * x ^ x + x ^ (x - 1)) * x ^ x ^ x".Latexise());
 
