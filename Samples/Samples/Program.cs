﻿using AngouriMath;
using AngouriMath.Extensions;
using Microsoft.VisualBasic.CompilerServices;
using System;
using System.Collections.Generic;
using static AngouriMath.Entity;
using static AngouriMath.Entity.Number;
using static System.Console;

//WriteLine(@"(x15 - 3^15 - 15 3^14(x - 3)) / (x - 3)2".Limit("x", "3", AngouriMath.Core.ApproachFrom.Left));

//WriteLine("log(e, ((-1 - sqrt(1 - 4 * -a)) / 2) ^ (1 / log(e, 2)))".Simplify());
//WriteLine("ln(((-1 - sqrt(1 - 4 * -3)) / 2) ^ (1 / ln(2)))".EvalNumerical());
//WriteLine("ln(-1/2 * (1 + sqrt(1 + 4 * 3))) / ln(2)".EvalNumerical());

//var n = "4 + 3i";
//var expr1 = "ln(a ^ b)";
//var expr2 = "b ln(a)";
//var ev1 = expr1.Substitute("a", n).Substitute("b", n).EvalNumerical();
//var ev2 = expr2.Substitute("a", n).Substitute("b", n).EvalNumerical();
//WriteLine(ev2 - ev1);
//WriteLine(MathS.pi.EvalNumerical() * 2);
//var expr = "4^x + 2^x - a";
////WriteLine(expr.Substitute("a", n).Substitute("x", ev1).EvalNumerical());
//WriteLine("(x - goose) * (x - momo) * (x - quack) * (x - momo * goose * quack)".Expand().SolveEquation("x"));
//WriteLine(Number.Arccosecant(Number.Cosecant(1.2)));

<<<<<<< HEAD
WriteLine("sin(x) / cos(x)".Simplify());
WriteLine("phi(23) * phi(11)".Simplify());
=======
//var mat = MathS.Matrices.Matrix(new Entity[,]
//    {
//        { "(x + 0)2", "(x + 1)2", "(x + 2)2" },
//        { "(x + 1)2", "(x + 2)2", "(x + 3)2" },
//        { "(x + 2)2", "(x + 3)2", "(x + 4)2" }
//    }
//    );

//for (int i = -4; i <= 13; i++)
//    WriteLine(((Tensor)mat.Substitute("x", $"{i} / 3")).Determinant());
//MathS.Settings.MaxExpansionTermCount.Global(10000);

//WriteLine(MathS.TryPolynomial(mat.Determinant().Expand(14), "x", out var res) ? res : null);

WriteLine(MathS.Var("θ"));

//WriteLine("(log(e, x) * (log(e, x) + 1) * x ^ x + x ^ (x - 1)) * x ^ x ^ x".Latexise());
>>>>>>> c80e3e07

//WriteLine("((2x2 + 10x + 1) ^ (1/5) - (x2 + 10x + 1) ^ (1/7)) ^ 35".Expand().Simplify());<|MERGE_RESOLUTION|>--- conflicted
+++ resolved
@@ -25,27 +25,7 @@
 //WriteLine("(x - goose) * (x - momo) * (x - quack) * (x - momo * goose * quack)".Expand().SolveEquation("x"));
 //WriteLine(Number.Arccosecant(Number.Cosecant(1.2)));
 
-<<<<<<< HEAD
 WriteLine("sin(x) / cos(x)".Simplify());
 WriteLine("phi(23) * phi(11)".Simplify());
-=======
-//var mat = MathS.Matrices.Matrix(new Entity[,]
-//    {
-//        { "(x + 0)2", "(x + 1)2", "(x + 2)2" },
-//        { "(x + 1)2", "(x + 2)2", "(x + 3)2" },
-//        { "(x + 2)2", "(x + 3)2", "(x + 4)2" }
-//    }
-//    );
-
-//for (int i = -4; i <= 13; i++)
-//    WriteLine(((Tensor)mat.Substitute("x", $"{i} / 3")).Determinant());
-//MathS.Settings.MaxExpansionTermCount.Global(10000);
-
-//WriteLine(MathS.TryPolynomial(mat.Determinant().Expand(14), "x", out var res) ? res : null);
-
-WriteLine(MathS.Var("θ"));
-
-//WriteLine("(log(e, x) * (log(e, x) + 1) * x ^ x + x ^ (x - 1)) * x ^ x ^ x".Latexise());
->>>>>>> c80e3e07
 
 //WriteLine("((2x2 + 10x + 1) ^ (1/5) - (x2 + 10x + 1) ^ (1/7)) ^ 35".Expand().Simplify());