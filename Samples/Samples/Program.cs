﻿using System;
using AngouriMath;
using AngouriMath.Core;
using System.Diagnostics;
using System.Numerics;
using System.Linq.Expressions;
using AngouriMath.Core.TreeAnalysis;
using AngouriMath.Functions.Algebra.AnalyticalSolver;
using AngouriMath.Convenience;
using System.IO;

namespace Samples
{
#pragma warning disable IDE0051
    class Program
    {
        public static object MathExpressionGenerator { get; private set; }
        
        static void Sample1()
        {
            var inp = "1 + 2 * log(9, 3)";
            var expr = MathS.FromString(inp);
            Console.WriteLine(expr.Eval());
        }
        static void Sample2()
        {
            var x = MathS.Var("x");
            var y = MathS.Var("y");
            var c = x * y + x / y;
            Console.WriteLine(MathS.Sqr(c));
        }
        static void Sample3()
        {
            var x = MathS.Var("x");
            var expr = x * 2 + MathS.Sin(x) / MathS.Sin(MathS.Pow(2, x));
            var subs = expr.Substitute(x, 0.3);
            Console.WriteLine(subs.Simplify());
        }
        static void Sample4()
        {
            var x = MathS.Var("x");
            var func = MathS.Sqr(x) + MathS.Ln(MathS.Cos(x) + 3) + 4 * x;
            var derivative = func.Derive(x);
            Console.WriteLine(derivative.Simplify());
        }
#pragma warning disable IDE0039
        static void Sample5()
        {
            var x = MathS.Var("x");
            var expr = (x + 3).Pow(x + 4);
            Func<NumberEntity, Entity> wow = v => expr.Substitute(x, v).Eval();
            Console.WriteLine(wow(4));
            Console.WriteLine(wow(5));
            Console.WriteLine(wow(6));
#pragma warning restore IDE0039
        }
        static void Sample6()
        {
            var x = MathS.Var("x");
            var y = MathS.Var("y");
            var expr = x.Pow(y) + MathS.Sqrt(x + y / 4) * (6 / x);
            Console.WriteLine(expr.Latexise());
        }
        static void Sample7()
        {
            var expr = MathS.Pow(MathS.e, MathS.pi * MathS.i);
            Console.WriteLine(expr);
            Console.WriteLine(expr.Eval());
        }
        static void Sample8()
        {
            var x = MathS.Var("x");
            var equation = (x - 1) * (x - 2) * (MathS.Sqr(x) + 1);
            Console.Write(equation.SolveNt(x));
        }
        static void Sample9()
        {
            var x = MathS.Var("x");
            var expr = MathS.Sin(x) + MathS.Sqrt(x) / (MathS.Sqrt(x) + MathS.Cos(x)) + MathS.Pow(x, 3);
            Console.WriteLine(expr.DefiniteIntegral(x, -3, 3));
            var expr2 = MathS.Sin(x);
            Console.WriteLine(expr2.DefiniteIntegral(x, 0, Math.PI));
        }
        static void Sample10()
        {
            var x = MathS.Var("x");
            var expr = MathS.Sin(x) + MathS.Sqrt(x) / (MathS.Sqrt(x) + MathS.Cos(x)) + MathS.Pow(x, 3);
            var func = expr.Compile(x);
            Console.WriteLine(func.Substitute(3));
        }
        static void Sample11()
        {
            var x = MathS.Var("x");
            var expr = (MathS.Arcsin(6 * x) + MathS.Arccos(6 * x)) - (MathS.Arctan(x) + MathS.Arccotan(x));
            Console.WriteLine(expr.Simplify());
        }
        static void Sample12()
        {
            var expr = MathS.FromString("3x3 + 2 2 2 - x(3 0.5)");
            Console.WriteLine(expr);
        }
        static void Sample13()
        {
            var x = MathS.Var("x");
            var a = MathS.Var("a");
            var b = MathS.Var("b");
            var expr = MathS.Sqrt(x) / x + a * b + b * a + (b - x) * (x + b) + 
                MathS.Arcsin(x + a) + MathS.Arccos(a + x);
            Console.WriteLine(expr.SimplifyIntelli());
        }
        static void Sample14()
        {
            Entity expr = "sqr(x + y)";
            Console.WriteLine(expr.Expand().Simplify());
        }
        static void Sample15()
        {
            Entity expr = "(sin(x)2 - sin(x) + a)(b - x)((-3)x + 2 + 3x2 + (x - 3)x3)";
            foreach (var root in expr.Solve("x"))
                Console.WriteLine(root);
        }
        static void Sample16()
        {
            var x = SySyn.Symbol("x");
            var expr = SySyn.Exp(x) + x;
            Console.WriteLine(SySyn.Diff(expr));
            Console.WriteLine(SySyn.Diff(expr, x));
            Console.WriteLine(SySyn.Diff(expr, x, x));
        }

        static void Sample17()
        {
            string x = MathS.ToBaseN(-32.25, 4);
            Console.WriteLine("-32.25(10) = " + x + "(4)");
            double y = MathS.FromBaseN("AB.3", 16);
            Console.WriteLine("AB.3(16) = " + y + "(1)");
        }

        static Complex MyFunc(Complex x)
            => x + 3 * x;
        
        static void Main(string[] _)
        {
<<<<<<< HEAD
            Entity expr = "(-2) * cos(x) * cos(x) * cos(x) * sin(x) * sin(x) / ((-1) * cos(x) ^ 3)";
            Console.WriteLine(expr.Simplify());
=======
            //Entity e1 = "x^5 + 9 x^4 + 8 x^3 - 33 x^2 + 25 x - 6";
            //Entity e2 = "x ^2 + 3x - 2";

            Entity e1 = "(sin(x) * y + 2 * sin(x)^2 * y^2 - 1)*(cos(x)^2 * y - cos(x)^3 * y^3 + 2)";
            e1 = e1.Expand().SimplifyIntelli();
            Entity e2 = "(cos(x)^2 * y - cos(x)^3 * y^3 + 2)";
            Console.WriteLine(">> ({0}) / ({1})", e1, e2);
            Console.WriteLine();
            Console.WriteLine(MathS.QuackQuack(e1, e2));
            //Entity expr = "(x - 2)(x - 3)(x - i)";
>>>>>>> 3366e971
            //Entity expr = "(2x + y) / (x + 0.5y)";
            //Console.WriteLine(expr.Solve("x"));
            //Console.WriteLine(expr.Simplify());

            
            //*/
            
            //foreach (var child in expr.Solve("x"))
            //    Console.WriteLine(child);
            //Console.WriteLine(expr.Substitute("x", roots[1]).Eval());

            //Sample17();
            /*
            var watch = new Stopwatch();
            watch.Start();
            var x = MathS.Var("x");
            var goose = MathS.Var("goose");
            var momo = MathS.Var("momo");
            var quack = MathS.Var("quack"); 
            var eq = ((x - goose) * (x - momo) * (x - quack) * (x - momo * goose * quack)).Expand();
            var roots = eq.Solve(x);
            watch.Stop();
            Console.WriteLine(watch.ElapsedMilliseconds);
            */
            //Console.WriteLine(SySyn.Evalf(File.ReadAllText("D:/tmp/sdf.expr")));
            //Console.WriteLine(MathS.FromBaseN("11011" + "10101" + "01110" + "10101" + "11011", 2));
        }
    }
#pragma warning restore IDE0051
}<|MERGE_RESOLUTION|>--- conflicted
+++ resolved
@@ -141,10 +141,6 @@
         
         static void Main(string[] _)
         {
-<<<<<<< HEAD
-            Entity expr = "(-2) * cos(x) * cos(x) * cos(x) * sin(x) * sin(x) / ((-1) * cos(x) ^ 3)";
-            Console.WriteLine(expr.Simplify());
-=======
             //Entity e1 = "x^5 + 9 x^4 + 8 x^3 - 33 x^2 + 25 x - 6";
             //Entity e2 = "x ^2 + 3x - 2";
 
@@ -155,7 +151,6 @@
             Console.WriteLine();
             Console.WriteLine(MathS.QuackQuack(e1, e2));
             //Entity expr = "(x - 2)(x - 3)(x - i)";
->>>>>>> 3366e971
             //Entity expr = "(2x + y) / (x + 0.5y)";
             //Console.WriteLine(expr.Solve("x"));
             //Console.WriteLine(expr.Simplify());
