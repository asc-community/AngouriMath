<<<<<<< HEAD
﻿using System;
using AngouriMath;
using static AngouriMath.Entity;
using static AngouriMath.Entity.Boolean;
using static AngouriMath.MathS;
using AngouriMath.Extensions;

Console.WriteLine("4^x + 2^x - (2^x)^3 - a".SolveEquation("x"));
=======
﻿using AngouriMath.Extensions;
using static AngouriMath.MathS;
using static System.Console;

WriteLine("a = b = c = d = e".ToEntity());
>>>>>>> 34022e6d
<|MERGE_RESOLUTION|>--- conflicted
+++ resolved
@@ -1,16 +1,10 @@
-<<<<<<< HEAD
-﻿using System;
+using System;
 using AngouriMath;
 using static AngouriMath.Entity;
 using static AngouriMath.Entity.Boolean;
 using static AngouriMath.MathS;
 using AngouriMath.Extensions;
-
-Console.WriteLine("4^x + 2^x - (2^x)^3 - a".SolveEquation("x"));
-=======
-﻿using AngouriMath.Extensions;
-using static AngouriMath.MathS;
 using static System.Console;
 
 WriteLine("a = b = c = d = e".ToEntity());
->>>>>>> 34022e6d
+Console.WriteLine("4^x + 2^x - (2^x)^3 - a".SolveEquation("x"));
