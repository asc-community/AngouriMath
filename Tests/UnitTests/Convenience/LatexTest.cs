using AngouriMath;
using AngouriMath.Core;
using AngouriMath.Core.Numerix;
using Microsoft.VisualStudio.TestTools.UnitTesting;

namespace UnitTests.Convenience
{
    [TestClass]
    public class LatexTests
    {
        private static readonly VariableEntity x = MathS.Var("x");
        private static readonly NumberEntity frac34 = RationalNumber.Create(3, 4);
        private static readonly NumberEntity m1 = -1;
        private static readonly NumberEntity im1 = MathS.i - 1;
        private static readonly NumberEntity m2i = -2 * MathS.i;
        private static readonly NumberEntity numPi = MathS.DecimalConst.pi;
        private static readonly NumberEntity mNumPi = -MathS.DecimalConst.pi;
        void Test(string expected, AngouriMath.Core.Sys.Interfaces.ILatexiseable actual) =>
            Assert.AreEqual(expected, actual.Latexise());
        void TestSimplify(string expected, Entity actual) =>
            Test(expected, actual.Simplify());
<<<<<<< HEAD
        [TestMethod] public void Num0() => TestSimplify("0", 0);
        [TestMethod] public void Num123() => TestSimplify("123", 123);
=======
        [TestMethod] public void Num() => TestSimplify("123", 123);
        [TestMethod] public void NumNegReal() => Test(@"{\left(-123.2452\right)}^{4}", MathS.Pow("-123.2452", 4));
>>>>>>> bb17532a
        [TestMethod] public void Float() => Test(@"\frac{15432}{125}", (Entity)123.456m);
        [TestMethod] public void FloatSimplify() => TestSimplify(@"\frac{15432}{125}", 123.456m);
        [TestMethod] public void FloatParse() => Test(@"3", ComplexNumber.Parse("3.000"));
        [TestMethod] public void FloatZero() => Test(@"123.4561234567890", ComplexNumber.Parse("123.4561234567890"));
        [TestMethod] public void Pi() => Test(@"\pi", MathS.pi);
        [TestMethod] public void E() => Test(@"e", MathS.e);
        [TestMethod] public void I() => TestSimplify("i", MathS.Sqrt(-1));
        [TestMethod] public void Var() => Test("x", x);
        [TestMethod] public void Add() => Test("x+x", x + x);
        [TestMethod] public void AddAdd() => Test("x+x+x", x + x + x);
        [TestMethod] public void AddSimplify() => TestSimplify(@"2\times x", x + x);
        [TestMethod] public void Subtract() => Test("x-x", x - x);
        [TestMethod] public void SubtractSubtract() => Test("x-x-x", x - x - x);
        [TestMethod] public void SubtractSimplify() => TestSimplify("0", x - x);
        [TestMethod] public void Multiply() => Test(@"x\times x", x * x);
        [TestMethod] public void MultiplyMultiply() => Test(@"x\times x\times x", x * x * x);
        [TestMethod] public void MultiplySimplify() => TestSimplify("{x}^{2}", x * x);
        [TestMethod] public void Divide() => Test(@"\frac{x}{x}", x / x);
        [TestMethod] public void DivideDivide() => Test(@"\frac{\frac{x}{x}}{x}", x / x / x);
        [TestMethod] public void DivideSimplify() => TestSimplify(@"1", x / x);
        [TestMethod] public void Greek() => Test(@"\alpha", MathS.Var("alpha"));
        [TestMethod] public void SubscriptSingle() => Test(@"c_{e}", MathS.Var("c_e"));
        [TestMethod] public void SubscriptDuo() => Test(@"\Delta_{a2}", MathS.Var("Delta_a2"));
        [TestMethod] public void SubscriptDuoPlus() => TestSimplify(@"6+\Delta_{a2}", "Delta_a2+6");
        [TestMethod] public void Square() => Test(@"{x}^{2}", MathS.Sqr(x));
        [TestMethod] public void SquareSquare() => Test(@"{\left({x}^{2}\right)}^{2}", MathS.Sqr(MathS.Sqr(x)));
        [TestMethod] public void SquareRoot() => Test(@"\sqrt{x}", MathS.Sqrt(x));
        [TestMethod] public void SquareRootAsPow() => Test(@"\sqrt{x}", MathS.Pow(x, 1m/2));
        [TestMethod] public void Cube() => Test(@"{x}^{3}", MathS.Pow(x, 3));
        [TestMethod] public void CubeRoot() => Test(@"\sqrt[3]{x}", MathS.Pow(x, 1m/3));
        [TestMethod] public void FourthRoot() => Test(@"\sqrt[4]{x}", MathS.Pow(x, 1m/4));
        [TestMethod] public void FourthRootCube() => Test(@"\sqrt[4]{x}^{3}", MathS.Pow(x, 3m/4));
        [TestMethod] public void M3Root() => Test(@"\frac{1}{\sqrt[3]{x}}", MathS.Pow(x, 1m/-3));
        [TestMethod] public void M4RootCube() => Test(@"\frac{1}{\sqrt[4]{x}^{3}}", MathS.Pow(x, 3m/-4));
        [TestMethod] public void PowBase2() => Test("{2}^{x}", MathS.Pow(2, x));
        [TestMethod] public void PowBase10() => Test("{10}^{x}", MathS.Pow(10, x));
        [TestMethod] public void Pow() => Test("{x}^{x}", MathS.Pow(x, x));
        [TestMethod] public void PowPow() => Test("{x}^{{x}^{x}}", MathS.Pow(x, MathS.Pow(x, x)));
        [TestMethod] public void PowPowNumber() => Test(@"{\left({12}^{23}\right)}^{34}", MathS.Pow(MathS.Pow(12, 23), 34));
        [TestMethod] public void MPow() => Test(@"{\left(-x\right)}^{x}", MathS.Pow(-x, x));
        [TestMethod] public void AddMultiply() =>
            Test(@"\left(1+2\right)\times \left(3+4\right)", ((Entity)1 + 2) * ((Entity)3 + 4));
        [TestMethod] public void SubtractMultiply() =>
            Test(@"\left(1-2\right)\times \left(3-4\right)", ((Entity)1 - 2) * ((Entity)3 - 4));
        [TestMethod] public void AddPow() => Test(@"{\left(3+4\right)}^{x}", MathS.Pow("3+4", x));
        [TestMethod] public void SubtractPow() => Test(@"{\left(3-4\right)}^{x}", MathS.Pow("3-4", x));
        [TestMethod] public void MultiplyPow() => Test(@"{\left(3\times 4\right)}^{x}", MathS.Pow("3*4", x));
        [TestMethod] public void DividePow() => Test(@"{\left(\frac{3}{4}\right)}^{x}", MathS.Pow("3/4", x));
        [TestMethod] public void XSquaredMinusX() => TestSimplify(@"{x}^{2}-x", "x^2-x");
        [TestMethod] public void XSquaredMinusXAlternate() => TestSimplify(@"{x}^{2}-x", "-x+x^2");
        [TestMethod] public void XSquaredMinusXAlternate2() => TestSimplify(@"{x}^{2}-x", "x^2+(-1)*x");
        [TestMethod] public void M1() => Test("-1", (Number)(-1));
        [TestMethod] public void M1Entity() => Test("-1", m1);
        [TestMethod] public void M1Add() => Test(@"-1-1", m1 + m1);
        [TestMethod] public void M1Subtract() => Test(@"-1--1", m1 - m1);
        [TestMethod] public void M1Multiply() => Test(@"--1", m1 * m1);
        [TestMethod] public void M1Divide() => Test(@"\frac{-1}{-1}", m1 / m1);
        [TestMethod] public void PowM1() => Test(@"{x}^{-1}", MathS.Pow(x, m1));
        [TestMethod] public void M1Pow() => Test(@"{\left(-1\right)}^{x}", MathS.Pow(m1, x));
        [TestMethod] public void M2Pow() => Test(@"{\left(-2\right)}^{x}", MathS.Pow(-2, x));
        [TestMethod] public void PiPow() => Test(@"{\pi}^{x}", MathS.Pow(MathS.pi, x));
        [TestMethod] public void MPiPow() => Test(@"{\left(-\pi\right)}^{x}", MathS.Pow(-MathS.pi, x));
        [TestMethod] public void NumPiAdd() => Test(@"3.1415926535897932384626433+3.1415926535897932384626433", numPi + numPi);
        [TestMethod] public void NumPiSubtract() => Test(@"3.1415926535897932384626433-3.1415926535897932384626433", numPi - numPi);
        [TestMethod] public void NumPiMultiply() => Test(@"3.1415926535897932384626433\times 3.1415926535897932384626433", numPi * numPi);
        [TestMethod] public void NumPiDivide() => Test(@"\frac{3.1415926535897932384626433}{3.1415926535897932384626433}", numPi / numPi);
        [TestMethod] public void NumPiPow() => Test(@"{3.1415926535897932384626433}^{x}", MathS.Pow(numPi, x));
        [TestMethod] public void PowNumPi() => Test(@"{x}^{3.1415926535897932384626433}", MathS.Pow(x, numPi));
        [TestMethod] public void MNumPiAdd() => Test(@"-3.1415926535897932384626433-3.1415926535897932384626433", mNumPi + mNumPi);
        [TestMethod] public void MNumPiSubtract() => Test(@"-3.1415926535897932384626433--3.1415926535897932384626433", mNumPi - mNumPi);
        [TestMethod] public void MNumPiMultiply() => Test(@"-3.1415926535897932384626433\times -3.1415926535897932384626433", mNumPi * mNumPi);
        [TestMethod] public void MNumPiDivide() => Test(@"\frac{-3.1415926535897932384626433}{-3.1415926535897932384626433}", mNumPi / mNumPi);
        [TestMethod] public void MNumPiPow() => Test(@"{\left(-3.1415926535897932384626433\right)}^{x}", MathS.Pow(mNumPi, x));
        [TestMethod] public void PowMNumPi() => Test(@"{x}^{-3.1415926535897932384626433}", MathS.Pow(x, mNumPi));
        [TestMethod] public void MI() => TestSimplify("-i", MathS.Sqrt(-1) * -1);
        [TestMethod] public void M2I() => TestSimplify("-2i", m2i);
        [TestMethod] public void IM1() => Test("-1 + i", im1);
        [TestMethod] public void MIM1() => Test("-1 - i", -MathS.i - 1);
        [TestMethod] public void M2IM1() => Test("-1 - 2i", -2 * MathS.i - 1);
        [TestMethod] public void IP1() => Test("1 + i", MathS.i + 1);
        [TestMethod] public void MIP1() => Test("1 - i", -1 * MathS.i + 1);
        [TestMethod] public void M2IP1() => Test("1 - 2i", -2 * MathS.i + 1);
        [TestMethod] public void M0IP1() => Test("1", 0 * -MathS.i + 1);
        [TestMethod] public void M0IM1() => Test("-1", 0 * -MathS.i - 1);
        [TestMethod] public void ISquare() => Test("{i}^{2}", MathS.Sqr(MathS.i));
        [TestMethod] public void ISquareSimplified() => TestSimplify("-1", MathS.Sqr(MathS.i));
        [TestMethod] public void Frac34Add() => Test(@"\frac{3}{4}+\frac{3}{4}", frac34 + frac34);
        [TestMethod] public void Frac34Subtract() => Test(@"\frac{3}{4}-\frac{3}{4}", frac34 - frac34);
        [TestMethod] public void Frac34Multiply() => Test(@"\frac{3}{4}\times \frac{3}{4}", frac34 * frac34);
        [TestMethod] public void Frac34Divide() => Test(@"\frac{\frac{3}{4}}{\frac{3}{4}}", frac34 / frac34);
        [TestMethod] public void Frac34Square() => Test(@"{\left(\frac{3}{4}\right)}^{2}", MathS.Sqr(frac34));
        [TestMethod] public void Frac34SquareRoot() => Test(@"\sqrt{\frac{3}{4}}", MathS.Sqrt(frac34));
        [TestMethod] public void Frac34CubeRoot() => Test(@"\sqrt[3]{\frac{3}{4}}", MathS.Pow(frac34, 1m/3));
        [TestMethod] public void Frac34Pow() => Test(@"{\left(\frac{3}{4}\right)}^{x}", MathS.Pow(frac34, x));
        [TestMethod] public void PowFrac34() => Test(@"\sqrt[4]{2}^{3}", MathS.Pow(2, frac34));
        [TestMethod] public void M2IAdd() => Test(@"-2i-2i", m2i + m2i);

        // Which is better,
        // -2i-\left(-2i\right)
        // or
        // -2i--2i
        // ? TODO
        [TestMethod] public void M2ISubtract() => Test(@"-2i--2i", m2i - m2i);
        [TestMethod] public void M2IMultiply() => Test(@"-2i\times -2i", m2i * m2i);
        [TestMethod] public void M2IDivide() => Test(@"\frac{-2i}{-2i}", m2i / m2i);
        [TestMethod] public void M2ISquare() => Test(@"{\left(-2i\right)}^{2}", MathS.Sqr(m2i));
        [TestMethod] public void M2ISquareRoot() => Test(@"\sqrt{-2i}", MathS.Sqrt(m2i));
        [TestMethod] public void M2ICubeRoot() => Test(@"\sqrt[3]{-2i}", MathS.Pow(m2i, 1m/3));
        [TestMethod] public void M2IPow() => Test(@"{\left(-2i\right)}^{x}", MathS.Pow(m2i, x));
        [TestMethod] public void PowM2I() => Test(@"{2}^{-2i}", MathS.Pow(2, m2i));
        [TestMethod] public void IM1Add() => Test(@"-1 + i-1 + i", im1 + im1);
        [TestMethod] public void IM1Subtract() => Test(@"-1 + i-\left(-1 + i\right)", im1 - im1);
        [TestMethod] public void IM1Multiply() => Test(@"\left(-1 + i\right)\times \left(-1 + i\right)", im1 * im1);
        [TestMethod] public void IM1Divide() => Test(@"\frac{-1 + i}{-1 + i}", im1 / im1);
        [TestMethod] public void IM1Square() => Test(@"{\left(-1 + i\right)}^{2}", MathS.Sqr(im1));
        [TestMethod] public void IM1SquareRoot() => Test(@"\sqrt{-1 + i}", MathS.Sqrt(im1));
        [TestMethod] public void IM1CubeRoot() => Test(@"\sqrt[3]{-1 + i}", MathS.Pow(im1, 1m/3));
        [TestMethod] public void IM1Pow() => Test(@"{\left(-1 + i\right)}^{x}", MathS.Pow(im1, x));
        [TestMethod] public void PowIM1() => Test(@"{2}^{-1 + i}", MathS.Pow(2, im1));
        [TestMethod] public void Mi() => TestSimplify("-i", -MathS.Sqrt(-1));
        [TestMethod] public void Trig() =>
            TestSimplify(@"\sin\left(\cos\left(\tan\left(\cot\left(x\right)\right)\right)\right)", MathS.Sin(MathS.Cos(MathS.Tan(MathS.Cotan(x)))));
        [TestMethod] public void SecCosec() =>
            TestSimplify(@"\frac{1}{\cos\left(\frac{1}{\sin\left(x\right)}\right)}", MathS.Sec(MathS.Cosec(x)));
        [TestMethod] public void ArcTrig() =>
            TestSimplify(@"\arcsin\left(\arccos\left(\arctan\left(\arccot\left(x\right)\right)\right)\right)", MathS.Arcsin(MathS.Arccos(MathS.Arctan(MathS.Arccotan(x)))));
        [TestMethod] public void ArcSecCosec() =>
            TestSimplify(@"\arccos\left(\frac{1}{\arcsin\left(\frac{1}{x}\right)}\right)", MathS.Arcsec(MathS.Arccosec(x)));
        [TestMethod] public void Log10() => Test(@"\log\left(10\right)", MathS.Log(10, 10));
        [TestMethod] public void Ln() => Test(@"\ln\left(10\right)", MathS.Ln(10));
        [TestMethod] public void LnAlternate() => Test(@"\ln\left(10\right)", MathS.Log(MathS.e, 10));
        [TestMethod] public void Log() => Test(@"\log_{2}\left(10\right)", MathS.Log(2, 10));
        [TestMethod] public void OO() => Test(@"\infty ", RealNumber.PositiveInfinity);
        [TestMethod] public void MOO() => Test(@"-\infty ", RealNumber.NegativeInfinity);
        [TestMethod] public void MOOAlternate() => Test(@"-\infty ", -RealNumber.PositiveInfinity);
        [TestMethod] public void OOPI() => Test(@"\infty  + i", RealNumber.PositiveInfinity + MathS.i);
        [TestMethod] public void OOMI() => Test(@"\infty  - i", RealNumber.PositiveInfinity - MathS.i);
        [TestMethod] public void OOPOOI() => Test(@"\infty  + \infty i", RealNumber.PositiveInfinity * (1 + MathS.i));
        [TestMethod] public void OOMOOI() => Test(@"\infty  - \infty i", RealNumber.PositiveInfinity * (1 - MathS.i));
        [TestMethod] public void MOOPOOI() => Test(@"-\infty  + \infty i", RealNumber.PositiveInfinity * (-1 + MathS.i));
        [TestMethod] public void MOOMOOI() => Test(@"-\infty  - \infty i", RealNumber.PositiveInfinity * (-1 - MathS.i));
        [TestMethod] public void Undefined() => TestSimplify(@"\mathrm{undefined}", RealNumber.PositiveInfinity / RealNumber.PositiveInfinity);
        [TestMethod] public void Set0() => Test(@"\emptyset", MathS.Sets.Empty());
        [TestMethod] public void Set0Alternate() => Test(@"\emptyset", MathS.Sets.Finite());
        [TestMethod] public void Set1() => Test(@"\left\{1\right\}", MathS.Sets.Finite(1));
        [TestMethod] public void Set2() => Test(@"\left\{1,2\right\}", MathS.Sets.Finite(1, 2));
        [TestMethod] public void Set3() => Test(@"\left\{\sqrt{x},{x}^{2},\sin\left(x\right)\right\}", MathS.Sets.Finite(MathS.Sqrt(x), MathS.Sqr(x), MathS.Sin(x)));
        [TestMethod] public void SetR() => Test(@"\left\{\left(-\infty ,\infty \right)\right\}", MathS.Sets.R());
        [TestMethod] public void SetC() =>
            Test(@"\left\{\left\{z\in\mathbb C:\Re\left(z\right)\in\left(-\infty ,\infty \right)\wedge\Im\left(z\right)\in\left(-\infty ,\infty \right)\right\}\right\}", MathS.Sets.C());
        [TestMethod] public void SetIntervalCloseClose() =>
            Test(@"\left\{\left[1,2\right]\right\}", new Set(MathS.Sets.Interval(1, 2)));
        [TestMethod] public void SetIntervalCloseOpen() =>
            Test(@"\left\{\left[1,2\right)\right\}", new Set(MathS.Sets.Interval(1, 2).SetRightClosed(false)));
        [TestMethod] public void SetIntervalOpenClose() =>
            Test(@"\left\{\left(1,2\right]\right\}", new Set(MathS.Sets.Interval(1, 2).SetLeftClosed(false)));
        [TestMethod] public void SetIntervalOpenOpen() =>
            Test(@"\left\{\left(1,2\right)\right\}", new Set(MathS.Sets.Interval(1, 2).SetLeftClosed(false).SetRightClosed(false)));
        [TestMethod] public void SetIntervalCloseCloseCloseClose() =>
            Test(@"\left\{\left[1 - i,2 + 9i\right]\right\}",
                new Set(MathS.Sets.Interval(1 - MathS.i, 2 + 9 * MathS.i).SetLeftClosed(true, true).SetRightClosed(true, true)));
        [TestMethod] public void SetIntervalCloseCloseCloseOpen() =>
            Test(@"\left\{\left\{z\in\mathbb C:\Re\left(z\right)\in\left[1,2\right]\wedge\Im\left(z\right)\in\left[-1,9\right)\right\}\right\}",
                new Set(MathS.Sets.Interval(1 - MathS.i, 2 + 9 * MathS.i).SetLeftClosed(true, true).SetRightClosed(true, false)));
        [TestMethod] public void SetIntervalCloseCloseOpenClose() =>
            Test(@"\left\{\left[1 - i,2 + 9i\right)\right\}",
                new Set(MathS.Sets.Interval(1 - MathS.i, 2 + 9 * MathS.i).SetLeftClosed(true, true).SetRightClosed(false, true)));
        [TestMethod] public void SetIntervalCloseCloseOpenOpen() =>
            Test(@"\left\{\left\{z\in\mathbb C:\Re\left(z\right)\in\left[1,2\right)\wedge\Im\left(z\right)\in\left[-1,9\right)\right\}\right\}",
                new Set(MathS.Sets.Interval(1 - MathS.i, 2 + 9 * MathS.i).SetLeftClosed(true, true).SetRightClosed(false, false)));
        [TestMethod] public void SetIntervalCloseOpenCloseClose() =>
            Test(@"\left\{\left\{z\in\mathbb C:\Re\left(z\right)\in\left[1,2\right]\wedge\Im\left(z\right)\in\left(-1,9\right]\right\}\right\}",
                new Set(MathS.Sets.Interval(1 - MathS.i, 2 + 9 * MathS.i).SetLeftClosed(true, false).SetRightClosed(true, true)));
        [TestMethod] public void SetIntervalCloseOpenCloseOpen() =>
            Test(@"\left\{\left\{z\in\mathbb C:\Re\left(z\right)\in\left[1,2\right]\wedge\Im\left(z\right)\in\left(-1,9\right)\right\}\right\}",
                new Set(MathS.Sets.Interval(1 - MathS.i, 2 + 9 * MathS.i).SetLeftClosed(true, false).SetRightClosed(true, false)));
        [TestMethod] public void SetIntervalCloseOpenOpenClose() =>
            Test(@"\left\{\left\{z\in\mathbb C:\Re\left(z\right)\in\left[1,2\right)\wedge\Im\left(z\right)\in\left(-1,9\right]\right\}\right\}",
                new Set(MathS.Sets.Interval(1 - MathS.i, 2 + 9 * MathS.i).SetLeftClosed(true, false).SetRightClosed(false, true)));
        [TestMethod] public void SetIntervalCloseOpenOpenOpen() =>
            Test(@"\left\{\left\{z\in\mathbb C:\Re\left(z\right)\in\left[1,2\right)\wedge\Im\left(z\right)\in\left(-1,9\right)\right\}\right\}",
                new Set(MathS.Sets.Interval(1 - MathS.i, 2 + 9 * MathS.i).SetLeftClosed(true, false).SetRightClosed(false, false)));
        [TestMethod] public void SetIntervalOpenCloseCloseClose() =>
            Test(@"\left\{\left(1 - i,2 + 9i\right]\right\}",
                new Set(MathS.Sets.Interval(1 - MathS.i, 2 + 9 * MathS.i).SetLeftClosed(false, true).SetRightClosed(true, true)));
        [TestMethod] public void SetIntervalOpenCloseCloseOpen() =>
            Test(@"\left\{\left\{z\in\mathbb C:\Re\left(z\right)\in\left(1,2\right]\wedge\Im\left(z\right)\in\left[-1,9\right)\right\}\right\}",
                new Set(MathS.Sets.Interval(1 - MathS.i, 2 + 9 * MathS.i).SetLeftClosed(false, true).SetRightClosed(true, false)));
        [TestMethod] public void SetIntervalOpenCloseOpenClose() =>
            Test(@"\left\{\left(1 - i,2 + 9i\right)\right\}",
                new Set(MathS.Sets.Interval(1 - MathS.i, 2 + 9 * MathS.i).SetLeftClosed(false, true).SetRightClosed(false, true)));
        [TestMethod] public void SetIntervalOpenCloseOpenOpen() =>
            Test(@"\left\{\left\{z\in\mathbb C:\Re\left(z\right)\in\left(1,2\right)\wedge\Im\left(z\right)\in\left[-1,9\right)\right\}\right\}",
                new Set(MathS.Sets.Interval(1 - MathS.i, 2 + 9 * MathS.i).SetLeftClosed(false, true).SetRightClosed(false, false)));
        [TestMethod] public void SetIntervalOpenOpenCloseClose() =>
            Test(@"\left\{\left\{z\in\mathbb C:\Re\left(z\right)\in\left(1,2\right]\wedge\Im\left(z\right)\in\left(-1,9\right]\right\}\right\}",
                new Set(MathS.Sets.Interval(1 - MathS.i, 2 + 9 * MathS.i).SetLeftClosed(false, false).SetRightClosed(true, true)));
        [TestMethod] public void SetIntervalOpenOpenCloseOpen() =>
            Test(@"\left\{\left\{z\in\mathbb C:\Re\left(z\right)\in\left(1,2\right]\wedge\Im\left(z\right)\in\left(-1,9\right)\right\}\right\}",
                new Set(MathS.Sets.Interval(1 - MathS.i, 2 + 9 * MathS.i).SetLeftClosed(false, false).SetRightClosed(true, false)));
        [TestMethod] public void SetIntervalOpenOpenOpenClose() =>
            Test(@"\left\{\left\{z\in\mathbb C:\Re\left(z\right)\in\left(1,2\right)\wedge\Im\left(z\right)\in\left(-1,9\right]\right\}\right\}",
                new Set(MathS.Sets.Interval(1 - MathS.i, 2 + 9 * MathS.i).SetLeftClosed(false, false).SetRightClosed(false, true)));
        [TestMethod] public void SetIntervalOpenOpenOpenOpen() =>
            Test(@"\left\{\left\{z\in\mathbb C:\Re\left(z\right)\in\left(1,2\right)\wedge\Im\left(z\right)\in\left(-1,9\right)\right\}\right\}",
                new Set(MathS.Sets.Interval(1 - MathS.i, 2 + 9 * MathS.i).SetLeftClosed(false, false).SetRightClosed(false, false)));
        [TestMethod] public void SetIntervalVariableCloseClose() =>
            Test(@"\left\{\left[x-i,2-x\times i\right]\right\}", new Set(MathS.Sets.Interval(x - MathS.i, 2 - x * MathS.i)));
        [TestMethod] public void SetIntervalVariableCloseOpen() =>
            Test(@"\left\{\left[x-i,2-x\times i\right)\right\}", new Set(MathS.Sets.Interval(x - MathS.i, 2 - x * MathS.i).SetRightClosed(false)));
        [TestMethod] public void SetIntervalVariableOpenClose() =>
            Test(@"\left\{\left(x-i,2-x\times i\right]\right\}", new Set(MathS.Sets.Interval(x - MathS.i, 2 - x * MathS.i).SetLeftClosed(false)));
        [TestMethod] public void SetIntervalVariableOpenOpen() =>
            Test(@"\left\{\left(x-i,2-x\times i\right)\right\}", new Set(MathS.Sets.Interval(x - MathS.i, 2 - x * MathS.i).SetLeftClosed(false).SetRightClosed(false)));
        [TestMethod] public void SetIntervalVariableCloseCloseCloseClose() =>
            Test(@"\left\{\left[x-i,2-x\times i\right]\right\}",
                new Set(MathS.Sets.Interval(x - MathS.i, 2 - x * MathS.i).SetLeftClosed(true, true).SetRightClosed(true, true)));
        [TestMethod] public void SetIntervalVariableCloseCloseCloseOpen() =>
            Test(@"\left\{\left\{z\in\mathbb C:\Re\left(z\right)\in\left[\Re\left(x-i\right),\Re\left(2-x\times i\right)\right]\wedge\Im\left(z\right)\in\left[\Im\left(x-i\right),\Im\left(2-x\times i\right)\right)\right\}\right\}",
                new Set(MathS.Sets.Interval(x - MathS.i, 2 - x * MathS.i).SetLeftClosed(true, true).SetRightClosed(true, false)));
        [TestMethod] public void SetIntervalVariableCloseCloseOpenClose() =>
            Test(@"\left\{\left[x-i,2-x\times i\right)\right\}",
                new Set(MathS.Sets.Interval(x - MathS.i, 2 - x * MathS.i).SetLeftClosed(true, true).SetRightClosed(false, true)));
        [TestMethod] public void SetIntervalVariableCloseCloseOpenOpen() =>
            Test(@"\left\{\left\{z\in\mathbb C:\Re\left(z\right)\in\left[\Re\left(x-i\right),\Re\left(2-x\times i\right)\right)\wedge\Im\left(z\right)\in\left[\Im\left(x-i\right),\Im\left(2-x\times i\right)\right)\right\}\right\}",
                new Set(MathS.Sets.Interval(x - MathS.i, 2 - x * MathS.i).SetLeftClosed(true, true).SetRightClosed(false, false)));
        [TestMethod] public void SetIntervalVariableCloseOpenCloseClose() =>
            Test(@"\left\{\left\{z\in\mathbb C:\Re\left(z\right)\in\left[\Re\left(x-i\right),\Re\left(2-x\times i\right)\right]\wedge\Im\left(z\right)\in\left(\Im\left(x-i\right),\Im\left(2-x\times i\right)\right]\right\}\right\}",
                new Set(MathS.Sets.Interval(x - MathS.i, 2 - x * MathS.i).SetLeftClosed(true, false).SetRightClosed(true, true)));
        [TestMethod] public void SetIntervalVariableCloseOpenCloseOpen() =>
            Test(@"\left\{\left\{z\in\mathbb C:\Re\left(z\right)\in\left[\Re\left(x-i\right),\Re\left(2-x\times i\right)\right]\wedge\Im\left(z\right)\in\left(\Im\left(x-i\right),\Im\left(2-x\times i\right)\right)\right\}\right\}",
                new Set(MathS.Sets.Interval(x - MathS.i, 2 - x * MathS.i).SetLeftClosed(true, false).SetRightClosed(true, false)));
        [TestMethod] public void SetIntervalVariableCloseOpenOpenClose() =>
            Test(@"\left\{\left\{z\in\mathbb C:\Re\left(z\right)\in\left[\Re\left(x-i\right),\Re\left(2-x\times i\right)\right)\wedge\Im\left(z\right)\in\left(\Im\left(x-i\right),\Im\left(2-x\times i\right)\right]\right\}\right\}",
                new Set(MathS.Sets.Interval(x - MathS.i, 2 - x * MathS.i).SetLeftClosed(true, false).SetRightClosed(false, true)));
        [TestMethod] public void SetIntervalVariableCloseOpenOpenOpen() =>
            Test(@"\left\{\left\{z\in\mathbb C:\Re\left(z\right)\in\left[\Re\left(x-i\right),\Re\left(2-x\times i\right)\right)\wedge\Im\left(z\right)\in\left(\Im\left(x-i\right),\Im\left(2-x\times i\right)\right)\right\}\right\}",
                new Set(MathS.Sets.Interval(x - MathS.i, 2 - x * MathS.i).SetLeftClosed(true, false).SetRightClosed(false, false)));
        [TestMethod] public void SetIntervalVariableOpenCloseCloseClose() =>
            Test(@"\left\{\left(x-i,2-x\times i\right]\right\}",
                new Set(MathS.Sets.Interval(x - MathS.i, 2 - x * MathS.i).SetLeftClosed(false, true).SetRightClosed(true, true)));
        [TestMethod] public void SetIntervalVariableOpenCloseCloseOpen() =>
            Test(@"\left\{\left\{z\in\mathbb C:\Re\left(z\right)\in\left(\Re\left(x-i\right),\Re\left(2-x\times i\right)\right]\wedge\Im\left(z\right)\in\left[\Im\left(x-i\right),\Im\left(2-x\times i\right)\right)\right\}\right\}",
                new Set(MathS.Sets.Interval(x - MathS.i, 2 - x * MathS.i).SetLeftClosed(false, true).SetRightClosed(true, false)));
        [TestMethod] public void SetIntervalVariableOpenCloseOpenClose() =>
            Test(@"\left\{\left(x-i,2-x\times i\right)\right\}",
                new Set(MathS.Sets.Interval(x - MathS.i, 2 - x * MathS.i).SetLeftClosed(false, true).SetRightClosed(false, true)));
        [TestMethod] public void SetIntervalVariableOpenCloseOpenOpen() =>
            Test(@"\left\{\left\{z\in\mathbb C:\Re\left(z\right)\in\left(\Re\left(x-i\right),\Re\left(2-x\times i\right)\right)\wedge\Im\left(z\right)\in\left[\Im\left(x-i\right),\Im\left(2-x\times i\right)\right)\right\}\right\}",
                new Set(MathS.Sets.Interval(x - MathS.i, 2 - x * MathS.i).SetLeftClosed(false, true).SetRightClosed(false, false)));
        [TestMethod] public void SetIntervalVariableOpenOpenCloseClose() =>
            Test(@"\left\{\left\{z\in\mathbb C:\Re\left(z\right)\in\left(\Re\left(x-i\right),\Re\left(2-x\times i\right)\right]\wedge\Im\left(z\right)\in\left(\Im\left(x-i\right),\Im\left(2-x\times i\right)\right]\right\}\right\}",
                new Set(MathS.Sets.Interval(x - MathS.i, 2 - x * MathS.i).SetLeftClosed(false, false).SetRightClosed(true, true)));
        [TestMethod] public void SetIntervalVariableOpenOpenCloseOpen() =>
            Test(@"\left\{\left\{z\in\mathbb C:\Re\left(z\right)\in\left(\Re\left(x-i\right),\Re\left(2-x\times i\right)\right]\wedge\Im\left(z\right)\in\left(\Im\left(x-i\right),\Im\left(2-x\times i\right)\right)\right\}\right\}",
                new Set(MathS.Sets.Interval(x - MathS.i, 2 - x * MathS.i).SetLeftClosed(false, false).SetRightClosed(true, false)));
        [TestMethod] public void SetIntervalVariableOpenOpenOpenClose() =>
            Test(@"\left\{\left\{z\in\mathbb C:\Re\left(z\right)\in\left(\Re\left(x-i\right),\Re\left(2-x\times i\right)\right)\wedge\Im\left(z\right)\in\left(\Im\left(x-i\right),\Im\left(2-x\times i\right)\right]\right\}\right\}",
                new Set(MathS.Sets.Interval(x - MathS.i, 2 - x * MathS.i).SetLeftClosed(false, false).SetRightClosed(false, true)));
        [TestMethod] public void SetIntervalVariableOpenOpenOpenOpen() =>
            Test(@"\left\{\left\{z\in\mathbb C:\Re\left(z\right)\in\left(\Re\left(x-i\right),\Re\left(2-x\times i\right)\right)\wedge\Im\left(z\right)\in\left(\Im\left(x-i\right),\Im\left(2-x\times i\right)\right)\right\}\right\}",
                new Set(MathS.Sets.Interval(x - MathS.i, 2 - x * MathS.i).SetLeftClosed(false, false).SetRightClosed(false, false)));
        [TestMethod] public void SetItemsAndIntervals() =>
            Test(@"\left\{\left[x-i,2-x\times i\right],2,\begin{pmatrix}a & i\\\pi & e\end{pmatrix},\left[x-i,3-x\times i\right]\right\}",
                new Set(MathS.Sets.Interval(x - MathS.i, 2 - x * MathS.i), 2, MathS.Matrices.Matrix(2, 2, "a", "i", "pi", "e"), MathS.Sets.Interval(x - MathS.i, 3 - x * MathS.i)));
        [TestMethod] public void SetSimplify() => Test(@"\left\{\log_{2}\left(4\right)\right\}", new Set(MathS.Log(2, 4), MathS.Sqrt(MathS.Sqrt(16))));
        [TestMethod] public void SetDuplicates() =>
            Test(@"\left\{\left[x-i,2-x\times i\right],2,\begin{pmatrix}a & i\\\pi & e\end{pmatrix},4,\left[x-i,3-x\times i\right],i\right\}",
                new Set(MathS.Sets.Interval(x - MathS.i, 2 - x * MathS.i), 2, MathS.Matrices.Matrix(2, 2, "a", "i", "pi", "e"), 2+2, MathS.Sets.Interval(x - MathS.i, 2 - x * MathS.i), MathS.Sqrt(16), MathS.Sets.Interval(x - MathS.i, 3 - x * MathS.i), MathS.Matrices.Matrix(2, 2, "a", "i", "pi", "e"), MathS.i));
        [TestMethod] public void Matrix() =>
            Test(@"\begin{pmatrix}11 & 12\\21 & 22\\31 & 32\end{pmatrix}", MathS.Matrices.Matrix(3, 2, 11, 12, 21, 22, 31, 32));
        [TestMethod] public void MatrixRow() =>
            Test(@"\begin{pmatrix}11 & 12 & 21 & 22 & 31 & 32\end{pmatrix}", MathS.Matrices.Matrix(1, 6, 11, 12, 21, 22, 31, 32));
        [TestMethod] public void MatrixColumn() =>
            Test(@"\begin{pmatrix}11\\12\\21\\22\\31\\32\end{pmatrix}", MathS.Matrices.Matrix(6, 1, 11, 12, 21, 22, 31, 32));
        [TestMethod] public void MatrixSingle() =>
            Test(@"\begin{pmatrix}x\end{pmatrix}", MathS.Matrices.Matrix(1, 1, x));
        [TestMethod] public void MatrixEmpty() =>
            Test(@"\begin{pmatrix}\end{pmatrix}", MathS.Matrices.Matrix(0, 0));
        [TestMethod] public void Vector() =>
            Test(@"\begin{bmatrix}11 & 12 & 21 & 22 & 31 & 32\end{bmatrix}", MathS.Matrices.Vector(11, 12, 21, 22, 31, 32));
        [TestMethod] public void VectorSingle() =>
            Test(@"\begin{bmatrix}x\end{bmatrix}", MathS.Matrices.Vector(x));
        [TestMethod] public void VectorEmpty() =>
            Test(@"\begin{bmatrix}\end{bmatrix}", MathS.Matrices.Vector());
    }
}<|MERGE_RESOLUTION|>--- conflicted
+++ resolved
@@ -19,13 +19,9 @@
             Assert.AreEqual(expected, actual.Latexise());
         void TestSimplify(string expected, Entity actual) =>
             Test(expected, actual.Simplify());
-<<<<<<< HEAD
         [TestMethod] public void Num0() => TestSimplify("0", 0);
         [TestMethod] public void Num123() => TestSimplify("123", 123);
-=======
-        [TestMethod] public void Num() => TestSimplify("123", 123);
         [TestMethod] public void NumNegReal() => Test(@"{\left(-123.2452\right)}^{4}", MathS.Pow("-123.2452", 4));
->>>>>>> bb17532a
         [TestMethod] public void Float() => Test(@"\frac{15432}{125}", (Entity)123.456m);
         [TestMethod] public void FloatSimplify() => TestSimplify(@"\frac{15432}{125}", 123.456m);
         [TestMethod] public void FloatParse() => Test(@"3", ComplexNumber.Parse("3.000"));
