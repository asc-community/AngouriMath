--- conflicted
+++ resolved
@@ -3,7 +3,6 @@
 using AngouriMath.Functions;
 using Xunit;
 using System.Linq;
-using PeterO.Numbers;
 
 namespace UnitTests.PatternsTest
 {
@@ -17,11 +16,7 @@
                 expr2 = expr2.Substitute(var, toSub);
             var evaled1 = expr1.Eval();
             var evaled2 = expr2.Eval();
-<<<<<<< HEAD
-            return ((evaled1 - evaled2).Abs().EDecimal.LessThan(EDecimal.FromDecimal(1e-20m)), evaled1, evaled2, (evaled1 - evaled2).Abs());
-=======
             return (evaled1.RoundToExponent(97) == evaled2.RoundToExponent(97), evaled1, evaled2, (evaled1 - evaled2).Abs());
->>>>>>> 16fa9ec4
         }
 
         void AssertExpander(Entity expr, Complex[] toSubs, bool nullExpansion = false)
@@ -35,10 +30,8 @@
             });
             foreach (var toSub in toSubs)
             {
-                if (nullExpansion) 
-                    Assert.Equal(expr, expanded); // Nodes should be same
-                else 
-                    Assert.NotEqual(expr, expanded); // Nodes should be different
+                if (nullExpansion) Assert.Equal(expr, expanded); // Nodes should be same
+                else Assert.NotEqual(expr, expanded); // Nodes should be different
                 var (equal, expected, actual, err) = AreEqual(expr, expanded, toSub);
                 Assert.True(equal, $"\nexpected: {expected}\nactual: {actual}\nerror: {err}\ntoSub: {toSub}\nexpanded: {expanded}");
             }
