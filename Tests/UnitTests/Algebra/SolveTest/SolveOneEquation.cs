﻿using AngouriMath;
using AngouriMath.Core;
using Microsoft.VisualStudio.TestTools.UnitTesting;
using System;
using System.Collections.Generic;

namespace UnitTests.Algebra
{
    [TestClass]
    public class SolveOneEquation
    {
        public static VariableEntity x = "x";

        /// <summary>
        /// Numerically checks if a root fits an equation
        /// </summary>
        /// <param name="equation"></param>
        /// <param name="toSub"></param>
        /// <param name="varValue"></param>
        public void AssertRoots(Entity equation, VariableEntity toSub, Entity varValue)
        {
            string LimitString(string s)
            {
                if (s.Length < 30)
                    return s;
                else
                    return s.Substring(0, 10) + "..." + s.Substring(s.Length - 10, 10);
            }
            string eqNormal = equation.ToString();
            var err = CheckRoots(equation, toSub, varValue);
            Assert.IsTrue(err < 0.001, "Error is : " + err + "  " + LimitString(eqNormal) + "  wrong root is " + toSub.Name + " = " + LimitString(varValue.ToString()));
        }

        public double CheckRoots(Entity equation, VariableEntity toSub, Entity varValue)
        {
            equation = equation.Substitute(toSub, varValue);
            var allVars = MathS.GetUniqueVariables(equation);
            
            foreach (var vr in allVars.FiniteSet())
                equation = equation.Substitute(vr.Name, 3 + MathS.i
                    /* doesn't matter what to sub*/);

            return Number.Abs(equation.Eval());
        }

        [TestMethod]
        public void Test1()
        {
            var eq = (x - 1) * (x - 2);
            var roots = eq.SolveNt(x);
            Assert.IsTrue(roots.Count == 2);
            foreach (var root in roots.FiniteSet())
                AssertRoots(eq, x, root);
        }
        [TestMethod]
        public void Test2()
        {
            var eq = MathS.Sqr(x) + 1;
            var roots = eq.SolveNt(x);
            Assert.IsTrue(roots.Count == 2);
            foreach (var root in roots.FiniteSet())
                AssertRoots(eq, x, root);
        }
        [TestMethod]
        public void Test3()
        {
            var eq = new NumberEntity(1);
            var roots = eq.SolveNt(x);
            Assert.IsTrue(roots.Count == 0);
        }
        [TestMethod]
        public void Test4()
        {
            var eq = x.Pow(2) + 2 * x + 1;
            MathS.Utils.EQUALITY_THRESHOLD = 1.0e-6;
            var roots = eq.SolveNt(x, precision: 100);
            MathS.Utils.EQUALITY_THRESHOLD = 1.0e-11;
            Assert.IsTrue(roots.Count == 1);
        }

        [TestMethod]
        public void Test5()
        {
            // solve x2 + 2x + 2
            var eq = x.Pow(2) + 2 * x + 2;
            var roots = eq.Solve("x");
            var r1 = MathS.FromString("-1 + 1i").Simplify();
            var r2 = MathS.FromString("-1 - 1i").Simplify();
            Assert.IsTrue(roots.Count == 2);
            foreach (var root in roots.FiniteSet())
                AssertRoots(eq, x, root);
        }

        [TestMethod]
        public void Test6()
        {
            // solve 2x2 + 4x + 2
            var eq = 2 * x.Pow(2) + 4 * x + 2;
            var roots = eq.Solve("x");
            Assert.IsTrue(roots.Count == 1);
            foreach (var root in roots.FiniteSet())
                AssertRoots(eq, x, root);
        }

        [TestMethod]
        public void Test7()
        {
            // solve x2 - 3x + 2
            var eq = x.Pow(2) - 3 * x + 2;
            var roots = eq.Solve("x");
            Assert.IsTrue(roots.Count == 2);
            foreach (var root in roots.FiniteSet())
                AssertRoots(eq, x, root);
        }

        [TestMethod]
        public void Test8()
        {
            // solve x3 + 3x2 + 3x + 1
            var eq = x.Pow(3) + 3 * x.Pow(2) + 3 * x + 1;
            var roots = eq.Solve("x");
            Assert.IsTrue(roots.Count == 1);
            foreach (var root in roots.FiniteSet())
                AssertRoots(eq, x, root);
        }

        [TestMethod]
        public void Test9()
        {
            // solve x3 - 6x2 + 11x - 6
            var eq = x.Pow(3) - 6 * x.Pow(2) + 11 * x - 6;
            var roots = eq.Solve("x");
            foreach (var root in roots.FiniteSet())
                AssertRoots(eq, x, root);
        }
        [TestMethod]
        public void TestAllNumbers3()
        {
            var rand = new Random(24 /* seed should be specified due to required determinism*/ );
            for (int i = 0; i < 30; i++)
            {
                var expr = (x - rand.Next(0, 10)) *
                           (x - rand.Next(0, 10)) *
                           (x - rand.Next(0, 10));
                var newexpr = expr.Expand();
                foreach (var root in newexpr.SolveEquation(x).FiniteSet())
                    AssertRoots(newexpr, x, root);
            }
        }
        [TestMethod]
        public void TestAllNumbers3complex()
        {
            var rand = new Random(24 /* seed should be specified due to required determinism*/ );
            for (int i = 0; i < 30; i++)
            {
                var expr = (x - (rand.Next(0, 10) + MathS.i * rand.Next(0, 10))) *
                           (x - (rand.Next(0, 10) + MathS.i * rand.Next(0, 10))) *
                           (x - (rand.Next(0, 10) + MathS.i * rand.Next(0, 10)));
                var newexpr = expr.Expand();
                foreach (var root in newexpr.SolveEquation(x).FiniteSet())
                    AssertRoots(newexpr, x, root);
            }
        }
        [TestMethod]
        public void TestAllNumbers3complexCount()
        {
            var rand = new Random(24 /* seed should be specified due to required determinism*/ );
            int WA = 0;
            for (int i = 0; i < 30; i++)
            {
                var expr = (x - (rand.Next(0, 10) + MathS.i * rand.Next(0, 10))) *
                           (x - (rand.Next(0, 10) + MathS.i * rand.Next(0, 10))) *
                           (x - (rand.Next(0, 10) + MathS.i * rand.Next(0, 10)));
                var newexpr = expr.Expand();
                foreach (var root in newexpr.SolveEquation(x).FiniteSet())
                    WA += CheckRoots(newexpr, x, root) > 0.001 ? 1 : 0;
            }
            Assert.IsTrue(WA == 0, "WA count: " + WA);
        }
        [TestMethod]
        public void TestAllNumbers4()
        {
            var rand = new Random(24 /* seed should be specified due to required determinism*/ );
            for (int i = 0; i < 30; i++)
            {
                var expr = (x - rand.Next(0, 10)) *
                           (x - rand.Next(0, 10)) *
                           (x - rand.Next(0, 10)) *
                           (x - rand.Next(0, 10));
                var newexpr = expr.Expand();
                var roots = newexpr.Solve(x);
                Assert.IsTrue(roots.Count > 0);
                foreach (var root in roots.FiniteSet())
                    AssertRoots(newexpr, x, root);
            }
        }
        [TestMethod]
        public void TestAllNumbers4complex()
        {
            var rand = new Random(24 /* seed should be specified due to required determinism*/ );
            for (int i = 0; i < 30; i++)
            {
                var expr = (x - (rand.Next(0, 10) + MathS.i * rand.Next(0, 10))) *
                           (x - (rand.Next(0, 10) + MathS.i * rand.Next(0, 10))) *
                           (x - (rand.Next(0, 10) + MathS.i * rand.Next(0, 10))) *
                           (x - (rand.Next(0, 10) + MathS.i * rand.Next(0, 10)));
                var newexpr = expr.Expand();
                foreach (var root in newexpr.SolveEquation(x).FiniteSet())
                    AssertRoots(newexpr, x, root);
            }
        }
        [TestMethod]
        public void TestVars2()
        {
            var goose = MathS.Var("goose");
            var eq = ((x - goose) * (x - 3)).Expand();
            var roots = eq.SolveEquation(x);
            foreach (var root in roots.FiniteSet())
                AssertRoots(eq, x, root);
        }
        [TestMethod]
        public void TestVars4mp()
        {
            var goose = MathS.Var("goose");
            var eq = ((x - goose) * (x - 3) * (MathS.Sqr(x) - 4));
            var roots = eq.SolveEquation(x);
            foreach (var root in roots.FiniteSet())
                AssertRoots(eq, x, root);
        }
        [TestMethod]
        public void TestVars3()
        {
            var goose = MathS.Var("goose");
            var momo = MathS.Var("momo");
            var eq = ((x - goose) * (x + goose * momo) * (x - momo * 2)).Expand();
            var roots = eq.SolveEquation(x);
            foreach (var root in roots.FiniteSet())
                AssertRoots(eq, x, root);
        }
        [TestMethod]
        public void TestVars4()
        {
            var goose = MathS.Var("goose");
            var momo = MathS.Var("momo");
            var quack = MathS.Var("quack");
            var eq = ((x - goose) * (x - momo) * (x - quack) * (x - momo * goose * quack)).Expand();
            var roots = eq.SolveEquation(x);
            Assert.IsNotNull(roots, "roots is null");
            Assert.IsTrue(roots.Count == 4, "count of roots is less (" + roots.Count + ") than should be");
            foreach (var root in roots.FiniteSet())
                AssertRoots(eq, x, root);
        }
        [TestMethod]
        public void TestVars2_0()
        {
            var goose = MathS.Var("goose");
            var momo = MathS.Var("momo");
            var eq = ((x - momo) * (x - goose)).Expand();
            var roots = eq.SolveEquation(x);
            foreach (var root in roots.FiniteSet())
                AssertRoots(eq, x, root);
        }
        [TestMethod]
        public void TestReduce()
        {
            Entity expr = "3x5 + 5x3";
            var roots = expr.SolveEquation("x");
            Assert.IsTrue(roots.Count == 3);
            foreach (var root in roots.FiniteSet())
                AssertRoots(expr, x, root);
        }

        public void InvertedFunctionTests(string func, int rootAmount)
        {
            Entity toRepl = func + "(x2 + 3)";
            Entity expr = MathS.Sqr(toRepl) + 0.3 * toRepl - 0.1 * MathS.Var("a");
            var roots = expr.SolveEquation(x);
            Assert.IsTrue(roots.Count == rootAmount);
<<<<<<< HEAD
            foreach (var root in roots.FiniteSet())
                AssertRoots(expr.Substitute("a", 5), x, root.Substitute("n", 3).Substitute("a", 5));
=======
            foreach (var root in roots)
                AssertRoots(expr.Substitute("a", -3), x, root.Substitute("n", 2).Substitute("a", -3));
>>>>>>> fcd5da7a
        }

        [TestMethod]
        public void TestRepl1()
            => InvertedFunctionTests("sin", 8);
        [TestMethod]
        public void TestRepl2()
            => InvertedFunctionTests("cos", 8);
        [TestMethod]
        public void TestRepl3()
            => InvertedFunctionTests("tan", 4);
        [TestMethod]
        public void TestRepl4()
            => InvertedFunctionTests("cotan", 4);
        [TestMethod]
        public void TestRepl5()
            => InvertedFunctionTests("arcsin", 4);

        // TODO: arccos return analytically correct answer, but incorrect when substituting variables (as there are some Y such there is no X that arccos(X) = Y)
        //[TestMethod]
        //public void TestRepl6()
        //    => InvertedFunctionTests("arccos", 4);
        [TestMethod]
        public void TestRepl7()
            => InvertedFunctionTests("arctan", 4);
        [TestMethod]
        public void TestRepl8()
            => InvertedFunctionTests("arccotan", 4);


        private readonly List<Number> KeyPoints = new List<Number>
        {
            new Number(0, 1),
            new Number(1, 0),
            new Number(-3, -3),
            new Number(2, 2),
            new Number(13, 13),
            new Number(-9, +7),
            new Number(0.5, -0.5),
            new Number(-0.5, 0.5),
        };

        [TestMethod]
        public void TestLogs()
        {
            Entity eqs = "log(32, x) - 5";
            var roots = eqs.SolveEquation("x");
            Assert.IsTrue(roots.Count == 1);
            foreach (var root in roots.FiniteSet())
                AssertRoots(eqs, x, root);
        }

        [TestMethod]
        public void TestFerrari1()
        {
            Entity eq = "x4 - x2 + 1";
            var roots = eq.SolveEquation("x");
            Assert.IsTrue(roots.Count == 4);
            foreach (var root in roots.FiniteSet())
                AssertRoots(eq, "x", root);
        }

        [TestMethod]
        public void TestFerrari2()
        {
            Entity eq = "x4 - x + 1";
            var roots = eq.SolveEquation("x");
            Assert.IsTrue(roots.Count == 4);
            foreach (var root in roots.FiniteSet())
                AssertRoots(eq, "x", root);
        }
        [TestMethod]
        public void TestFerrari3()
        {
            Entity eq = "x4 - x3 + 1";
            var roots = eq.SolveEquation("x");
            Assert.IsTrue(roots.Count == 4);
            foreach (var root in roots.FiniteSet())
                AssertRoots(eq, "x", root);
        }
        [TestMethod]
        public void TestFerrari4()
        {
            Entity eq = "x4 - x2 + x - x3 + 1";
            var roots = eq.SolveEquation("x");
            Assert.IsTrue(roots.Count == 4);
            foreach (var root in roots.FiniteSet())
                AssertRoots(eq, "x", root);
        }
        [TestMethod]
        public void TestFerrari5()
        {
            Entity eq = "(x2 - 1)2 - 2";
            var roots = eq.SolveEquation("x");
            Assert.IsTrue(roots.Count == 4);
            foreach (var root in roots.FiniteSet())
                AssertRoots(eq, "x", root);
        }

        [TestMethod]
        public void TestFerrari6()
        {
            Entity eq = "x4 - 2x2 - 1";
            var roots = eq.SolveEquation("x");
            Assert.IsTrue(roots.Count == 4);
            foreach (var root in roots.FiniteSet())
                AssertRoots(eq, "x", root);
        }

        [TestMethod]
        public void TestFerrari7()
        {
            Entity eq = "x4 - 2x2 - 2";
            var roots = eq.SolveEquation("x");
            Assert.IsTrue(roots.Count == 4);
            foreach (var root in roots.FiniteSet())
                AssertRoots(eq, "x", root);
        }

        [TestMethod]
        public void Test1px()
        {
            Entity expr = "pi - 1^x";
            expr.SolveEquation("x"); // Check if it doesn't hang
        }

        [TestMethod]
        public void ExpSimpl()
        {
            Entity expr = "x^4 * x^y - 2";
            var roots = expr.SolveEquation("x");
            Assert.IsTrue(roots.Count == 1);
            foreach (var root in roots.FiniteSet())
                AssertRoots(expr, x, root);
        }

        [TestMethod]
        public void TestLinearTrigRoots1()
        {
            Entity expr = "sin(x) + cos(x) - 1";
            var roots = expr.SolveEquation("x");
            Assert.IsTrue(roots.Count == 2);
        }

        [TestMethod]
        public void TestLinearTrigRoots2()
        {
            Entity expr = "sin(x) + cos(x) - 0.5";
            var roots = expr.SolveEquation("x");
            Assert.IsTrue(roots.Count == 2);
        }

        [TestMethod]
        public void TestLinearTrigRoots3()
        {
            Entity expr = "sin(x) + cos(x) - 2";
            var roots = expr.SolveEquation("x");
            Assert.IsTrue(roots.Count == 2);
        }

        // [TestMethod]
        // public void TestLinearTrigRoots4()
        // {
        //     Entity expr = "sin(x)^2 + cos(x) - 1";
        //     var roots = expr.SolveEquation("x");
        //     Assert.IsTrue(roots.Count == 2);
        // }
    }
}
<|MERGE_RESOLUTION|>--- conflicted
+++ resolved
@@ -276,13 +276,8 @@
             Entity expr = MathS.Sqr(toRepl) + 0.3 * toRepl - 0.1 * MathS.Var("a");
             var roots = expr.SolveEquation(x);
             Assert.IsTrue(roots.Count == rootAmount);
-<<<<<<< HEAD
             foreach (var root in roots.FiniteSet())
                 AssertRoots(expr.Substitute("a", 5), x, root.Substitute("n", 3).Substitute("a", 5));
-=======
-            foreach (var root in roots)
-                AssertRoots(expr.Substitute("a", -3), x, root.Substitute("n", 2).Substitute("a", -3));
->>>>>>> fcd5da7a
         }
 
         [TestMethod]
