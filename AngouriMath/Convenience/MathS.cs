--- conflicted
+++ resolved
@@ -892,8 +892,8 @@
                 => new OneElementPiece(element);
         }
 
-        /// <summary>
-<<<<<<< HEAD
+        // TODO: how do we make the difference between Limits and Limit obvious?
+        /// <summary>
         /// Implements necessary functions for symbolic computation of limits
         /// </summary>
         public static class Limits
@@ -914,7 +914,6 @@
             public static Entity? Compute(Entity expr, VariableEntity var, Entity approachDestination)
                 => LimitFunctional.ComputeLimit(expr, var, approachDestination);
         }
-=======
         /// Hangs your entity to a derivative node
         /// (to evaluate instead use <see cref="Entity.Derive(VariableEntity)">Derive</see>)
         /// </summary>
@@ -1008,7 +1007,6 @@
         /// </param>
         public static Entity Limit(Entity expr, Entity var, Entity dest, int approach)
             => Limitf.Hang(expr, var, dest, approach); // FromRight +1, Any 0, FromLeft -1 TODO: 1.1.0.4 limits
->>>>>>> a5943342
 
         [System.Diagnostics.CodeAnalysis.SuppressMessage("Style", "IDE1006:Naming Styles",
             Justification = "Lowercase constants as written in Mathematics")]
