﻿using AngouriMath.Core;
using System;
using System.Collections.Generic;
using System.Text;

namespace AngouriMath
{
    public abstract partial class Entity
    {
        /// <summary>
        /// Compile function so you can evaluate numerical value 15x faster,
        /// than subsitution
        /// </summary>
        /// <param name="variables">
        /// List string names of variables in the same order
        /// as you will list them when evaluating
        /// </param>
        /// <returns></returns>
        public FastExpression Compile(params VariableEntity[] variables)
        {
            var strings = new List<string>();
            foreach (var varEnt in variables)
                strings.Add(varEnt.Name);
            return Compile(strings.ToArray());
        }

        /// <summary>
        /// Compile function so you can evaluate numerical value 15x faster,
        /// than subsitution
        /// </summary>
        /// <param name="variables">
        /// List string names of variables in the same order
        /// as you will list them when evaluating
        /// </param>
        /// <returns></returns>
        public FastExpression Compile(params string[] variables)
        {
            var instructions = new InstructionSet();
            var varNamespace = new Dictionary<string, int>();
            int id = 0;
            foreach (var varName in variables)
            {
                varNamespace[varName] = id;
                id++;
            }
            InnerCompile(instructions, variables, varNamespace);
            return new FastExpression(instructions, variables.Length);
        }
        private void InnerCompile(InstructionSet instructions, string[] variables, Dictionary<string, int> varNamespace)
        {
            for (int i = Children.Count - 1; i >= 0; i--)
                Children[i].InnerCompile(instructions, variables, varNamespace);
            if (this is OperatorEntity || this is FunctionEntity)
                instructions.AddInstruction(Name, Children.Count);
            else if (this is NumberEntity)
                instructions.AddInstruction(GetValue());
            else if (this is VariableEntity)
                instructions.AddInstruction(varNamespace[Name]);
            else
                throw new Exception("Unknown entity");
        }
    }
    public class FastExpression
    {
<<<<<<< HEAD
        //private Dictionary<string, Number> variables = new Dictionary<string, Number>();
        private Stack<Number> stack;
=======
        private Stack stack;
>>>>>>> 2ec2d389
        private InstructionSet instructions;
        private int varCount;
        internal FastExpression(InstructionSet instructions, int varCount)
        {
            this.varCount = varCount;
            stack = new Stack<Number>(instructions.Count);
            this.instructions = instructions;
        }

        /// <summary>
        /// Calls the compiled function (synonim to Substitute)
        /// </summary>
        /// <param name="variables">
        /// List arguments in the same order in which you compiled the function
        /// </param>
        /// <returns></returns>
        public Number Call(params Number[] variables)
            => Substitute(variables);

        /// <summary>
        /// Calls the compiled function (synonim to Call)
        /// </summary>
        /// <param name="variables">
        /// List arguments in the same order in which you compiled the function
        /// </param>
        /// <returns></returns>
        public Number Substitute(params Number[] variables)
        {
            if (variables.Length != varCount)
                throw new Exception("Wrong amount of parameters");
            foreach(var instruction in instructions)
            {
                switch(instruction.Type)
                {
                    case Instruction.InstructionType.PUSHCONST:
                        stack.Push(instruction.Value);
                        break;
                    case Instruction.InstructionType.PUSHVAR:
                        stack.Push(variables[instruction.VarNumber]);
                        break;
                    default:
                        CompiledMathFunctions.functions[instruction.FuncNumber](stack);
                        break;
                }
            }
            if (stack.Count != 1)
                throw new Exception("Stack error");
            var res = stack.Peek();
            stack.Clear();
            return res;
        }
    }
}<|MERGE_RESOLUTION|>--- conflicted
+++ resolved
@@ -62,12 +62,7 @@
     }
     public class FastExpression
     {
-<<<<<<< HEAD
-        //private Dictionary<string, Number> variables = new Dictionary<string, Number>();
         private Stack<Number> stack;
-=======
-        private Stack stack;
->>>>>>> 2ec2d389
         private InstructionSet instructions;
         private int varCount;
         internal FastExpression(InstructionSet instructions, int varCount)
